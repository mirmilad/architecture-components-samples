/*
 * Copyright (C) 2018 The Android Open Source Project
 *
 * Licensed under the Apache License, Version 2.0 (the "License");
 * you may not use this file except in compliance with the License.
 * You may obtain a copy of the License at
 *
 *      http://www.apache.org/licenses/LICENSE-2.0
 *
 * Unless required by applicable law or agreed to in writing, software
 * distributed under the License is distributed on an "AS IS" BASIS,
 * WITHOUT WARRANTIES OR CONDITIONS OF ANY KIND, either express or implied.
 * See the License for the specific language governing permissions and
 * limitations under the License.
 */

/** [ADMIN] RUN update_version.sh AFTER CHANGING THIS FILE **/

/**
* Shared file between builds so that they can all use the same dependencies and
* maven repositories.
**/
ext.deps = [:]
def versions = [:]
<<<<<<< HEAD
versions.arch = hasProperty("ARCH_VERSION") ? getProperty("ARCH_VERSION") : "1.0.0"
versions.support = "26.1.0"
=======
versions.arch_core = "1.1.1"
versions.room = "1.1.0-beta1"
versions.lifecycle = "1.1.1"
versions.support = "27.1.0"
>>>>>>> 0c2e39d0
versions.dagger = "2.11"
versions.junit = "4.12"
versions.espresso = "3.0.1"
versions.retrofit = "2.3.0"
versions.okhttp_logging_interceptor = "3.9.0"
versions.mockwebserver = "3.8.1"
versions.apache_commons = "2.5"
versions.mockito = "2.7.19"
versions.mockito_all = "1.10.19"
versions.dexmaker = "2.2.0"
versions.constraint_layout = "1.0.2"
versions.glide = "3.8.0"
versions.timber = "4.5.1"
<<<<<<< HEAD
versions.android_gradle_plugin = "3.0.0"
=======
versions.android_gradle_plugin = "3.0.1"
>>>>>>> 0c2e39d0
versions.rxjava2 = "2.1.3"
versions.rx_android = "2.0.1"
versions.atsl_runner = "1.0.1"
versions.atsl_rules = "1.0.1"
versions.hamcrest = "1.3"
<<<<<<< HEAD
versions.kotlin = "1.1.4-2"
versions.paging = "1.0.0-alpha4"
=======
versions.kotlin = "1.2.20"
versions.paging = "1.0.0-alpha7"
>>>>>>> 0c2e39d0
def deps = [:]

def support = [:]
support.annotations = "com.android.support:support-annotations:$versions.support"
support.app_compat = "com.android.support:appcompat-v7:$versions.support"
support.recyclerview = "com.android.support:recyclerview-v7:$versions.support"
support.cardview = "com.android.support:cardview-v7:$versions.support"
support.design = "com.android.support:design:$versions.support"
support.v4 = "com.android.support:support-v4:$versions.support"
support.core_utils = "com.android.support:support-core-utils:$versions.support"
deps.support = support

def room = [:]
room.runtime = "android.arch.persistence.room:runtime:$versions.room"
room.compiler = "android.arch.persistence.room:compiler:$versions.room"
room.rxjava2 = "android.arch.persistence.room:rxjava2:$versions.room"
room.testing = "android.arch.persistence.room:testing:$versions.room"
deps.room = room

def lifecycle = [:]
lifecycle.runtime = "android.arch.lifecycle:runtime:$versions.lifecycle"
lifecycle.extensions = "android.arch.lifecycle:extensions:$versions.lifecycle"
lifecycle.java8 = "android.arch.lifecycle:common-java8:$versions.lifecycle"
lifecycle.compiler = "android.arch.lifecycle:compiler:$versions.lifecycle"
deps.lifecycle = lifecycle

def arch_core = [:]
arch_core.testing = "android.arch.core:core-testing:$versions.arch_core"
deps.arch_core = arch_core

def retrofit = [:]
retrofit.runtime = "com.squareup.retrofit2:retrofit:$versions.retrofit"
retrofit.gson = "com.squareup.retrofit2:converter-gson:$versions.retrofit"
retrofit.mock = "com.squareup.retrofit2:retrofit-mock:$versions.retrofit"
deps.retrofit = retrofit
deps.okhttp_logging_interceptor = "com.squareup.okhttp3:logging-interceptor:${versions.okhttp_logging_interceptor}"
<<<<<<< HEAD

=======
>>>>>>> 0c2e39d0

def dagger = [:]
dagger.runtime = "com.google.dagger:dagger:$versions.dagger"
dagger.android = "com.google.dagger:dagger-android:$versions.dagger"
dagger.android_support = "com.google.dagger:dagger-android-support:$versions.dagger"
dagger.compiler = "com.google.dagger:dagger-compiler:$versions.dagger"
dagger.android_support_compiler = "com.google.dagger:dagger-android-processor:$versions.dagger"

deps.dagger = dagger

def espresso = [:]
espresso.core = "com.android.support.test.espresso:espresso-core:$versions.espresso"
espresso.contrib = "com.android.support.test.espresso:espresso-contrib:$versions.espresso"
espresso.intents = "com.android.support.test.espresso:espresso-intents:$versions.espresso"
deps.espresso = espresso

def atsl = [:]
atsl.runner = "com.android.support.test:runner:$versions.atsl_runner"
atsl.rules = "com.android.support.test:rules:$versions.atsl_runner"
deps.atsl = atsl

def mockito = [:]
mockito.core = "org.mockito:mockito-core:$versions.mockito"
mockito.all = "org.mockito:mockito-all:$versions.mockito_all"
deps.mockito = mockito

def kotlin = [:]
kotlin.stdlib = "org.jetbrains.kotlin:kotlin-stdlib-jre7:$versions.kotlin"
kotlin.test = "org.jetbrains.kotlin:kotlin-test-junit:$versions.kotlin"
kotlin.plugin = "org.jetbrains.kotlin:kotlin-gradle-plugin:$versions.kotlin"

deps.kotlin = kotlin
deps.paging = "android.arch.paging:runtime:$versions.paging"
deps.glide = "com.github.bumptech.glide:glide:$versions.glide"
deps.dexmaker = "com.linkedin.dexmaker:dexmaker-mockito:$versions.dexmaker"
deps.constraint_layout = "com.android.support.constraint:constraint-layout:$versions.constraint_layout"
deps.timber = "com.jakewharton.timber:timber:$versions.timber"
deps.junit = "junit:junit:$versions.junit"
deps.mock_web_server = "com.squareup.okhttp3:mockwebserver:$versions.mockwebserver"
deps.rxjava2 = "io.reactivex.rxjava2:rxjava:$versions.rxjava2"
deps.rx_android = "io.reactivex.rxjava2:rxandroid:$versions.rx_android"
deps.hamcrest = "org.hamcrest:hamcrest-all:$versions.hamcrest"
deps.android_gradle_plugin = "com.android.tools.build:gradle:$versions.android_gradle_plugin"
ext.deps = deps

def build_versions = [:]
build_versions.min_sdk = 14
build_versions.target_sdk = 26
build_versions.build_tools = "27.0.3"
ext.build_versions = build_versions


def addRepos(RepositoryHandler handler) {
    handler.google()
    handler.jcenter()
    handler.maven { url 'https://oss.sonatype.org/content/repositories/snapshots' }
}
ext.addRepos = this.&addRepos<|MERGE_RESOLUTION|>--- conflicted
+++ resolved
@@ -22,15 +22,10 @@
 **/
 ext.deps = [:]
 def versions = [:]
-<<<<<<< HEAD
-versions.arch = hasProperty("ARCH_VERSION") ? getProperty("ARCH_VERSION") : "1.0.0"
-versions.support = "26.1.0"
-=======
 versions.arch_core = "1.1.1"
 versions.room = "1.1.0-beta1"
 versions.lifecycle = "1.1.1"
 versions.support = "27.1.0"
->>>>>>> 0c2e39d0
 versions.dagger = "2.11"
 versions.junit = "4.12"
 versions.espresso = "3.0.1"
@@ -44,23 +39,14 @@
 versions.constraint_layout = "1.0.2"
 versions.glide = "3.8.0"
 versions.timber = "4.5.1"
-<<<<<<< HEAD
-versions.android_gradle_plugin = "3.0.0"
-=======
 versions.android_gradle_plugin = "3.0.1"
->>>>>>> 0c2e39d0
 versions.rxjava2 = "2.1.3"
 versions.rx_android = "2.0.1"
 versions.atsl_runner = "1.0.1"
 versions.atsl_rules = "1.0.1"
 versions.hamcrest = "1.3"
-<<<<<<< HEAD
-versions.kotlin = "1.1.4-2"
-versions.paging = "1.0.0-alpha4"
-=======
 versions.kotlin = "1.2.20"
 versions.paging = "1.0.0-alpha7"
->>>>>>> 0c2e39d0
 def deps = [:]
 
 def support = [:]
@@ -97,10 +83,6 @@
 retrofit.mock = "com.squareup.retrofit2:retrofit-mock:$versions.retrofit"
 deps.retrofit = retrofit
 deps.okhttp_logging_interceptor = "com.squareup.okhttp3:logging-interceptor:${versions.okhttp_logging_interceptor}"
-<<<<<<< HEAD
-
-=======
->>>>>>> 0c2e39d0
 
 def dagger = [:]
 dagger.runtime = "com.google.dagger:dagger:$versions.dagger"
